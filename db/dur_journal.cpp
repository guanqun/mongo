--- conflicted
+++ resolved
@@ -115,15 +115,9 @@
         bool haveJournalFiles() {
             try {
                 for ( boost::filesystem::directory_iterator i( getJournalDir() );
-<<<<<<< HEAD
-                      i != boost::filesystem::directory_iterator(); 
-                      ++i ) {
-                    string fileName = boost::filesystem::path(*i).filename().string();
-=======
                         i != boost::filesystem::directory_iterator();
                         ++i ) {
-                    string fileName = boost::filesystem::path(*i).leaf();
->>>>>>> b72cf354
+                    string fileName = boost::filesystem::path(*i).filename().string();
                     if( str::startsWith(fileName, "j._") )
                         return true;
                 }
@@ -137,15 +131,9 @@
             log() << "removeJournalFiles" << endl;
             try {
                 for ( boost::filesystem::directory_iterator i( getJournalDir() );
-<<<<<<< HEAD
-                      i != boost::filesystem::directory_iterator(); 
-                      ++i ) {
-                    string fileName = boost::filesystem::path(*i).filename().string();
-=======
                         i != boost::filesystem::directory_iterator();
                         ++i ) {
-                    string fileName = boost::filesystem::path(*i).leaf();
->>>>>>> b72cf354
+                    string fileName = boost::filesystem::path(*i).filename().string();
                     if( str::startsWith(fileName, "j._") ) {
                         try {
                             boost::filesystem::remove(*i);
