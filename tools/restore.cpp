--- conflicted
+++ resolved
@@ -175,11 +175,7 @@
 
         log() << root.string() << endl;
 
-<<<<<<< HEAD
-        if ( root.filename().string() == "system.profile.bson" ){
-=======
-        if ( root.leaf() == "system.profile.bson" ) {
->>>>>>> b72cf354
+        if ( root.filename() == "system.profile.bson" ) {
             log() << "\t skipping" << endl;
             return;
         }
@@ -203,14 +199,9 @@
 
         if (use_coll) {
             ns += "." + _coll;
-<<<<<<< HEAD
-        } else {
+        }
+        else {
             string l = root.filename().string();
-=======
-        }
-        else {
-            string l = root.leaf();
->>>>>>> b72cf354
             l = l.substr( 0 , l.find_last_of( "." ) );
             ns += "." + l;
         }
